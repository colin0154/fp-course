{-# LANGUAGE NoImplicitPrelude #-}
{-# LANGUAGE ScopedTypeVariables #-}

module Course.State where

import Course.Core
import qualified Prelude as P
import Course.Optional
import Course.List
import Course.Functor
import Course.Apply
import Course.Applicative
import Course.Bind
import Course.Monad
import qualified Data.Set as S

-- $setup
-- >>> import Test.QuickCheck.Function
-- >>> import Data.List(nub)
-- >>> import Test.QuickCheck
-- >>> import qualified Prelude as P(fmap)
-- >>> import Course.Core
-- >>> import Course.List
-- >>> instance Arbitrary a => Arbitrary (List a) where arbitrary = P.fmap listh arbitrary

-- A `State` is a function from a state value `s` to (a produced value `a`, and a resulting state `s`).
newtype State s a =
  State {
    runState ::
      s
      -> (a, s)
  }

-- | Implement the `Functor` instance for `State s`.
-- >>> runState ((+1) <$> pure 0) 0
-- (1,0)
instance Functor (State s) where
  f <$> State k =
    State (\s -> let (a, t) = k s in (f a, t))

-- | Implement the `Apply` instance for `State s`.
instance Apply (State s) where
  State f <*> State a =
    State (\s -> let (g, t) = f s
                     (z, u) = a t
                 in (g z, u))

-- | Implement the `Applicative` instance for `State s`.
instance Applicative (State s) where
  pure a =
    State (\s -> (a, s))

-- | Implement the `Bind` instance for `State s`.
-- >>> runState ((const $ put 2) =<< put 1) 0
-- ((),2)
instance Bind (State s) where
  f =<< State k =
    State (\s -> let (a, t) = k s in runState (f a) t)

instance Monad (State s) where

-- | Run the `State` seeded with `s` and retrieve the resulting state.
--
-- prop> \(Fun _ f) -> exec (State f) s == snd (runState (State f) s)
exec ::
  State s a
  -> s
  -> s
exec (State k) =
  snd . k

-- | Run the `State` seeded with `s` and retrieve the resulting value.
--
-- prop> \(Fun _ f) -> eval (State f) s == fst (runState (State f) s)
eval ::
  State s a
  -> s
  -> a
eval (State k) =
  fst . k

-- | A `State` where the state also distributes into the produced value.
--
-- >>> runState get 0
-- (0,0)
get ::
  State s s
get =
  State (\s -> (s, s))

-- | A `State` where the resulting state is seeded with the given value.
--
-- >>> runState (put 1) 0
-- ((),1)
put ::
  s
  -> State s ()
put =
  State . const . (,) ()

-- | Find the first element in a `List` that satisfies a given predicate.
-- It is possible that no element is found, hence an `Optional` result.
-- However, while performing the search, we sequence some `Monad` effect through.
--
-- Note the similarity of the type signature to List#find
-- where the effect appears in every return position:
--   find ::  (a ->   Bool) -> List a ->    Optional a
--   findM :: (a -> f Bool) -> List a -> f (Optional a)
--
-- >>> let p x = (\s -> (const $ pure (x == 'c')) =<< put (1+s)) =<< get in runState (findM p $ listh ['a'..'h']) 0
-- (Full 'c',3)
--
-- >>> let p x = (\s -> (const $ pure (x == 'i')) =<< put (1+s)) =<< get in runState (findM p $ listh ['a'..'h']) 0
-- (Empty,8)
findM ::
  Monad f =>
  (a -> f Bool)
  -> List a
  -> f (Optional a)
findM _ Nil =
  pure Empty
findM p (h :. t) =
  (\q -> if q then pure (Full h) else findM p t) =<< p h

-- | Find the first element in a `List` that repeats.
-- It is possible that no element repeats, hence an `Optional` result.
--
-- /Tip:/ Use `findM` and `State` with a @Data.Set#Set@.
--
-- prop> case firstRepeat xs of Empty -> let xs' = foldRight (:) [] xs in nub xs' == xs'; Full x -> length (filter (== x) xs) > 1
firstRepeat ::
  Ord a =>
  List a
  -> Optional a
firstRepeat x =
  eval (findM (\a -> State (S.member a &&& S.insert a)) x) S.empty

<<<<<<< HEAD
-- | Remove all elements in a `List` that fail a given predicate.
-- However, while performing the filter, we sequence some `Monad` effect through.
--
-- Note the similarity of the type signature to List#filter
-- where the effect appears in every return position:
--   filter ::  (a ->   Bool) -> List a ->    List a
--   filterM :: (a -> f Bool) -> List a -> f (List a)
--
-- >>> let p x = Full (x `mod` 2 == 0); xs = listh [1..10] in filterM p xs
-- Full [2,4,6,8,10]
--
-- >>> let p x = if x `mod` 2 == 0 then Full True else Empty; xs = listh [1..10] in filterM p xs
-- Empty
filterM ::
  Monad f =>
  (a -> f Bool)
  -> List a
  -> f (List a)
filterM _ Nil =
  pure Nil
filterM p (h :. t) =
 (\q -> (if q
           then
             (h:.)
           else
             id) <$> filterM p t) =<< p h

=======
>>>>>>> cc37d966
-- | Remove all duplicate elements in a `List`.
-- /Tip:/ Use `filtering` and `State` with a @Data.Set#Set@.
--
-- prop> firstRepeat (distinct xs) == Empty
--
-- prop> distinct xs == distinct (flatMap (\x -> x :. x :. Nil) xs)
distinct ::
  Ord a =>
  List a
  -> List a
distinct x =
  eval (filterM (\a -> State (S.notMember a &&& S.insert a)) x) S.empty

-- | Produce an infinite `List` that seeds with the given value at its head,
-- then runs the given function for subsequent elements
--
-- >>> let (x:.y:.z:.w:._) = produce (+1) 0 in [x,y,z,w]
-- [0,1,2,3]
--
-- >>> let (x:.y:.z:.w:._) = produce (*2) 1 in [x,y,z,w]
-- [1,2,4,8]
produce ::
  (a -> a)
  -> a
  -> List a
produce f a =
  a :. produce f (f a)

-- | A happy number is a positive integer, where the sum of the square of its digits eventually reaches 1 after repetition.
-- In contrast, a sad number (not a happy number) is where the sum of the square of its digits never reaches 1
-- because it results in a recurring sequence.
--
-- /Tip:/ Use `findM` with `State` and `produce`.
--
-- /Tip:/ Use `flatten` to write a @square@ function.
--
-- /Tip:/ Use library functions: @Optional#contains@, @Data.Char#digitToInt@.
--
-- >>> isHappy 4
-- False
--
-- >>> isHappy 7
-- True
--
-- >>> isHappy 42
-- False
--
-- >>> isHappy 44
-- True
isHappy ::
  Integer
  -> Bool
isHappy =
  contains 1 .
    (`eval` S.empty) .
    findM (\j -> State $ \s -> (j == 1 || S.member j s, S.insert j s)) .
    produce (P.sum .
             (<$>) (join (*) .
                   toInteger .
                   digitToInt) .
             show)<|MERGE_RESOLUTION|>--- conflicted
+++ resolved
@@ -135,36 +135,6 @@
 firstRepeat x =
   eval (findM (\a -> State (S.member a &&& S.insert a)) x) S.empty
 
-<<<<<<< HEAD
--- | Remove all elements in a `List` that fail a given predicate.
--- However, while performing the filter, we sequence some `Monad` effect through.
---
--- Note the similarity of the type signature to List#filter
--- where the effect appears in every return position:
---   filter ::  (a ->   Bool) -> List a ->    List a
---   filterM :: (a -> f Bool) -> List a -> f (List a)
---
--- >>> let p x = Full (x `mod` 2 == 0); xs = listh [1..10] in filterM p xs
--- Full [2,4,6,8,10]
---
--- >>> let p x = if x `mod` 2 == 0 then Full True else Empty; xs = listh [1..10] in filterM p xs
--- Empty
-filterM ::
-  Monad f =>
-  (a -> f Bool)
-  -> List a
-  -> f (List a)
-filterM _ Nil =
-  pure Nil
-filterM p (h :. t) =
- (\q -> (if q
-           then
-             (h:.)
-           else
-             id) <$> filterM p t) =<< p h
-
-=======
->>>>>>> cc37d966
 -- | Remove all duplicate elements in a `List`.
 -- /Tip:/ Use `filtering` and `State` with a @Data.Set#Set@.
 --
@@ -176,7 +146,7 @@
   List a
   -> List a
 distinct x =
-  eval (filterM (\a -> State (S.notMember a &&& S.insert a)) x) S.empty
+  eval (filtering (\a -> State (S.notMember a &&& S.insert a)) x) S.empty
 
 -- | Produce an infinite `List` that seeds with the given value at its head,
 -- then runs the given function for subsequent elements
