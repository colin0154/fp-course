--- conflicted
+++ resolved
@@ -1,27 +1,6 @@
 {-# OPTIONS_GHC -fno-warn-unused-imports #-}
 
-<<<<<<< HEAD
 import           Data.String            (fromString)
-=======
-import Data.String (fromString)
-import Test.Tasty
-import Course.ApplicativeTest (test_Applicative)
-import Course.ComonadTest (test_Comonad)
-import Course.ExtendTest (test_Extend)
-import Course.FunctorTest (test_Functor)
-import Course.JsonParserTest (test_JsonParser)
-import Course.ChequeTest (test_Cheque)
-import Course.ListTest (test_List)
-import Course.ListZipperTest (test_ListZipper)
-import Course.MonadTest (test_Monad)
-import Course.OptionalTest (test_Optional)
-import Course.ParserTest (test_Parser)
-import Course.StateTest (test_State)
-import Course.StateTTest (test_StateT)
-import Course.TraversableTest (test_Traversable)
-import Course.ValidationTest (test_Validation)
->>>>>>> d628bbd7
-
 import           Test.Tasty.Mini        (tastyTest)
 import           TestLoader             (tests)
 
@@ -38,29 +17,7 @@
 import qualified Course.StateTTest      as StateT
 import qualified Course.ValidationTest  as Validation
 
-<<<<<<< HEAD
 import           Prelude                (IO)
 
 main :: IO ()
 main = tastyTest tests
-=======
-tests :: TestTree
-tests =
-  testGroup "Tests" [
-    test_Optional
-  , test_List
-  , test_Functor
-  , test_Applicative
-  , test_Monad
-  , test_Parser
-  , test_State
-  , test_StateT
-  , test_Validation
-  , test_Extend
-  , test_Comonad
-  , test_Traversable
-  , test_ListZipper
-  , test_JsonParser
-  , test_Cheque
-  ]
->>>>>>> d628bbd7
